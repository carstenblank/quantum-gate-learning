import itertools
from collections import OrderedDict
import os
import qutip
# import matplotlib.pyplot as plt
import scipy.linalg
import numpy as np
import theano
import theano.tensor as T
import theano.tensor.slinalg  # for expm()
import theano.tensor.nlinalg  # for trace()
from utils import chars2pair, complex2bigreal, bigreal2complex, chop


def _ket_to_dm(ket):
    """Builds theano function to convert kets in dms in big real form.

    The input is expected to be a 1d real array, storing the state
    vector as `(psi_real, psi_imag)`, where `psi` is the complex vector.
    The outputs are real and imaginary part of the corresponding density
    matrix.
    """
    ket_real, ket_imag = _split_bigreal_ket(ket)

    dm_real = ket_real * ket_real.T + ket_imag * ket_imag.T
    dm_imag = ket_imag * ket_real.T - ket_real * ket_imag.T
    return dm_real, dm_imag


def _split_bigreal_ket(ket):
    """Splits in half a real vector of length 2N

    Given an input ket vector in big real form, returns a pair of real
    vectors, the first containing the first N elements, and the second
    containing the last N elements. The returned vectors have shape
    (N, 1), to allow to perform dot products like A.T * B etc.
    """
    ket_real = ket[:ket.shape[0] // 2, None]
    ket_imag = ket[ket.shape[0] // 2:, None]
    return ket_real, ket_imag


# `compute_fidelities` is to be called by the immediately following
# `theano.scan`. It returns the fidelities between the result of
# evolving `states[i]` and `target_states[i]`, for each `i`.
def _compute_fidelities(i, matrix, target_states, num_ancillae):
    # Here matrix[i] is the i-th training state after evolution
    # through exp(-1j * H), in regular complex ket form
    # - `matrix[i]` has length `2 * (2 ** num_qubits)`, with
    #   `num_qubits` the *total* number of qubits (not just the
    #    system ones).
    # - `dm_real` and `dm_imag` will be square matrices of length
    #   `2 ** num_qubits`.
    dm_real, dm_imag = _ket_to_dm(matrix[i])
    # `dm_real_traced` and `dm_imag_traced` are square matrices
    # of length `2 ** num_system_qubits`.
    dm_real_traced, _ = theano.scan(
        fn=_compute_fidelities_row_fn,
        sequences=T.arange(dm_real.shape[0] // 2 ** num_ancillae),
        non_sequences=[dm_real, num_ancillae]
    )
    dm_imag_traced, _ = theano.scan(
        fn=_compute_fidelities_row_fn,
        sequences=T.arange(dm_imag.shape[0] // 2 ** num_ancillae),
        non_sequences=[dm_imag, num_ancillae]
    )

    #  ---- Old method to compute trace of product of dms: ----
    # target_dm_real, target_dm_imag = _ket_to_dm(target_states[i])

    # prod_real = (T.dot(dm_real_traced, target_dm_real) -
    #              T.dot(dm_imag_traced, target_dm_imag))
    # tr_real = T.nlinalg.trace(prod_real)

    # # we need only take the trace of the real part of the product,
    # # as if \rho and \rho' are two Hermitian matrices, then
    # # Tr(\rho_R \rho'_I) = Tr(\rho_I \rho'_R) = 0.
    # return tr_real

    # ---- New method: ----
    target_real, target_imag = _split_bigreal_ket(target_states[i])

    # `Psi` and `PsiTilde` have length 2 * (2 ** numSystemQubits)
    Psi = target_states[i][:, None]
    PsiTilde = T.concatenate((-target_imag, target_real))[:, None]
    # `big_dm` is a square matrix with same length
    big_dm = T.concatenate((
        T.concatenate((dm_imag_traced, dm_real_traced), axis=1),
        T.concatenate((-dm_real_traced, dm_imag_traced), axis=1)
    ), axis=0)
    out_fidelity = Psi.T.dot(big_dm).dot(PsiTilde)
    return out_fidelity


<<<<<<< HEAD
# `col_fn` and `row_fn` are used inside `compute_fidelities` to
# compute the partial traces
def _compute_fidelities_col_fn(col_idx, row_idx, matrix, num_ancillae):
=======
def _compute_fidelities_col_fn(col_idx, row_idx, matrix, num_ancillae):
    """
    `_compute_fidelities_col_fn` and `(...)row_fn` are the functions that
    handle the computation of the partial traces. The latter is run on
    each block of rows of the matrix to partial trace, with each block
     containing `2 ** num_ancillae` rows.
    For each block of rows, the former scans through the corresponding
    blocks of columns, taking the trace of each resulting submatrix.
    """
>>>>>>> 0e4d507b
    subm_dim = 2 ** num_ancillae
    return T.nlinalg.trace(
        matrix[row_idx * subm_dim:(row_idx + 1) * subm_dim,
               col_idx * subm_dim:(col_idx + 1) * subm_dim]
    )


def _compute_fidelities_row_fn(row_idx, matrix, num_ancillae):
<<<<<<< HEAD
=======
    """See `_compute_fidelities_col_fn`."""
>>>>>>> 0e4d507b
    results, _ = theano.scan(
        fn=_compute_fidelities_col_fn,
        sequences=T.arange(matrix.shape[1] // 2 ** num_ancillae),
        non_sequences=[row_idx, matrix, num_ancillae]
    )
    return results


def _compute_fidelities_no_ptrace(i, states, target_states):
    state = states[i]
    target_state = target_states[i]

    state_real = state[:state.shape[0] // 2]
    state_imag = state[state.shape[0] // 2:]
    target_state_real = target_state[:target_state.shape[0] // 2]
    target_state_imag = target_state[target_state.shape[0] // 2:]

    fidelity_real = (T.dot(state_real, target_state_real) +
                     T.dot(state_imag, target_state_imag))
    fidelity_imag = (T.dot(state_real, target_state_imag) -
                     T.dot(state_imag, target_state_real))
    fidelity = fidelity_real ** 2 + fidelity_imag ** 2
    return fidelity


class QubitNetwork:
    def __init__(self, num_qubits, system_qubits=None,
                 interactions='all',
                 ancillae_state=None,
                 target_gate=None,
                 net_topology=None,
                 J=None):
        # `self.num_qubits` is the TOTAL number of qubits in the
        # network, regardless of them being system or ancilla qubits
        self.num_qubits = num_qubits
        # Define which qubits belong to the system. The others are all
        # assumed to be ancilla qubits. If `system_qubits` was not
        # explicitly given it is assumed that half of the qubits are the
        # system and half are ancillae
        if system_qubits is None:
            self.system_qubits = tuple(range(num_qubits // 2))
        elif (isinstance(system_qubits, list) and
                all(qb < num_qubits for qb in system_qubits)):
            self.system_qubits = tuple(system_qubits)
        elif isinstance(system_qubits, int) and system_qubits <= num_qubits:
            self.system_qubits = tuple(range(system_qubits))
        else:
            raise ValueError('Invalid value for system_qubits.')

        # `self.target_gate` is given a value when the net is being
        # trained, for example by `sgd_optimization`. It is used simply
        # to keep track of what the network was trained to reproduce.
        self.target_gate = target_gate

        # it will still be useful in the following to have direct access
        # to the number of ancilla and system qubits
        self.num_ancillae = self.num_qubits - len(self.system_qubits)
        self.num_system_qubits = len(self.system_qubits)

        # we store all the possible pairs for convenience
        self.pairs = list(itertools.combinations(range(self.num_qubits), 2))

        self.net_topology = net_topology
        if net_topology is not None:
            self.net_topology_symbols = sorted(set(self.net_topology.values()))

        # `parse_interactions` fills the `self.interactions`,
        # `self.num_interactions` and `self.num_self_interactions`
        # variables. Note that if `net_topology` is not None, then the
        # the value of `interactions` is not actually used to fill
        # `self.interactions`.
        self.parse_interactions(interactions)

        # Build the initial state of the ancillae, if there are any
        if self.num_ancillae > 0:
            if ancillae_state is None:
                self.ancillae_state = self.build_ancilla_state()
            else:
                self.ancillae_state = ancillae_state
        else:
            self.ancillae_state = None

        # If no value of `J` has been given, then `self.J` is initialised
        # with random values. The length of the array is chosen using
        # the value of `self.num_interactions`, or `net_topology` if given.
        if J is None:
            if net_topology is None:
                self.J = theano.shared(
                    value=np.random.randn(self.num_interactions),
                    name='J',
                    borrow=True
                )
            else:
                num_symbols = len(set(net_topology.values()))
                self.J = theano.shared(
                    value=np.random.randn(num_symbols),
                    name='J',
                    borrow=True
                )
        # If a value for `J` has been given during the initialisation of
        # the `QubitNetwork` instance, then that value is directly stored
        # into `self.J`. If also  a `net_topology` has been given, a
        # consistency check if performed.
        else:
            # If a `net_topology` has been given, check consistency:
            # the number of elements given for `J` must be equal to the
            # number of distinct symbols specified in `net_topology`.
            if net_topology is not None:
                num_symbols = len(set(s for s in net_topology.values()))
                if np.asarray(J).shape[0] != num_symbols:
                    raise ValueError('The number of specified parameters is '
                                     'not consistent with the value of `net'
                                     '_topology`.')

            self.J = theano.shared(
                value=np.asarray(J),
                name='J',
                borrow=True
            )


    def parse_interactions(self, interactions):
        """Sets the value of `self.interactions`. Returns None.

        The input-given value of `interactions` is parsed, and the value
        of `self.interactions` is accordingly set to describe the whole
        set of (self-)interactions in the network.

        Parameters
        ----------
        interactions: used to specify the active interactions.
            - 'all': all possible pairwise interactions are active.
            - ('all', directions): for each pair of qubits the active
                interactions are all and only those specified in `directions`.
            - {pair1: dir1, pair2: dir2, ...}: explicitly specify all the
                active interactions.

        Returns
        -------
        None
        """
        outints = []

        if self.net_topology is not None:
            # the expected form of `self.net_topology` is a dictionary like
            # the following:
            # {
            #   ((1, 2), 'xx'): 'a',
            #   ((1, 3), 'xx'): 'a',
            #   ((2, 3), 'xx'): 'a',
            #   ((1, 2), 'xy'): 'b',
            # }

            outints = list(self.net_topology.keys())

            # not clear if it even makes sense to use `self.interactions`
            # if a `net_topology` has been given..
            self.interactions = outints
            self.num_interactions = len(set(self.net_topology.values()))
            return

        elif interactions == 'all':
            # create all self-interaction terms
            for qubit in range(self.num_qubits):
                for s in ['x', 'y', 'z']:
                    outints.append((qubit, s))
            # create all interactions terms
            for pair in self.pairs:
                for s1 in ['x', 'y', 'z']:
                    for s2 in ['x', 'y', 'z']:
                        outints.append((pair, s1 + s2))

        elif isinstance(interactions, tuple):
            if interactions[0] == 'all':
                # here we need to first iterate over the interaction
                # types because they can be either self- or pairwise
                # interactions, and depending on this they must be
                # associated to single or pairs of qubits, respectively.
                for d in interactions[1]:
                    if len(d) == 1:
                        for qubit in range(self.num_qubits):
                            outints.append((qubit, d))
                    elif len(d) == 2:
                        for pair in self.pairs:
                            outints.append((pair, d))
        elif isinstance(interactions, list):
            outints = interactions
        else:
            raise ValueError(
                'Invalid value given for interactions.',
                interactions)

        num_self_interactions = 0
        for q, d in outints:
            if len(d) == 1:
                num_self_interactions += 1

        self.interactions = outints
        self.num_interactions = len(outints)
        self.num_self_interactions = num_self_interactions

    def build_H_factor(self, pair):
        term = [qutip.qeye(2) for _ in range(self.num_qubits)]

        sigmas = [qutip.qeye(2),
                  qutip.sigmax(), qutip.sigmay(), qutip.sigmaz()]

        target, d = pair
        # if `d` indicates a self-interaction..
        if len(d) == 1:
            term[target] = sigmas[chars2pair(d)[0]]
        # if `d` indicates a pairwise interaction..
        elif len(d) == 2:
            term[target[0]] = sigmas[chars2pair(d)[0]]
            term[target[1]] = sigmas[chars2pair(d)[1]]

        return complex2bigreal(-1j * qutip.tensor(term).data.toarray())

    def build_H_factors(self, symbolic_result=True, J=None):
        if J is None:
            if symbolic_result:
                _J = self.J
            else:
                _J = self.J.get_value()
        else:
            _J = J

        dim_real_space = 2 * 2 ** self.num_qubits
        if self.net_topology is None:

            factors = np.zeros(
                (self.num_interactions, dim_real_space, dim_real_space),
                dtype=np.float64
            )
            for idx, pair in enumerate(self.interactions):
                factors[idx] = self.build_H_factor(pair)

            if symbolic_result:
                # return the dot product between `self.J` and `factors`,
                # amounting to the sum over `i` of `self.J[i] * factors[i]`
                return T.tensordot(_J, factors, axes=1)
            else:
                return np.tensordot(_J, factors, axes=1)
        else:
            # the expected form of `self.net_topology` is a dictionary like
            # the following:
            # {
            #   ((1, 2), 'xx'): 'a',
            #   ((1, 3), 'xx'): 'a',
            #   ((2, 3), 'xx'): 'a',
            #   ((1, 2), 'xy'): 'b',
            # }

            # symbols = []
            # for symb in self.net_topology.values():
            #     if symb not in symbols:
            #         symbols.append(str(symb))
            # symbols.sort()
            symbols = sorted(set(self.net_topology.values()))

            factors = np.zeros(
                (self.num_interactions, dim_real_space, dim_real_space),
                dtype=np.float64
            )

            # The number of elements in `symbols` should be equal to
            # `self.num_interactions`, computed by `parse_interactions`.
            # Note that is the code below that determines to what
            # interaction does the i-th element of `self.J` correspond
            # to.
            # The i-th element of `self.J` will correspond to the
            # interactions terms associated to the i-th symbol listed
            # in `symbols` (after sorting).
            for idx, symb in enumerate(symbols):
                for pair, label in self.net_topology.items():
                    if str(label) == symb:
                        factors[idx] += self.build_H_factor(pair)

            if symbolic_result:
                return T.tensordot(_J, factors, axes=1)
            else:
                return np.tensordot(_J, factors, axes=1)

    def build_ancilla_state(self):
        """Returns an initial ancilla state, as a qutip.Qobj object.

        The generated state has every ancillary qubit in the up state.
        """
        state = qutip.tensor([qutip.basis(2, 0)
                              for _ in range(self.num_ancillae)])
        return state

    def generate_training_data(self, target_gate=None, size=10):
        """Generates a set of training data for the QubitNetwork net.

        Returns
        -------
        A tuple with two elements: training vectors and labels.
        NOTE: The training and target vectors have different lengths!
              The latter span the whole space while the former only the
              system one.

        training_states: an array of vectors.
            Each vector represents a state in the full system+ancilla space,
            in big real form.
        target_states: an array of vectors.
            Each vector represents a state spanning only the system qubits,
            in big real form. Every such state is generated by evolving
            the corresponding `training_state` through the matrix
            `target_unitary`.

        This generation method is highly non-optimal. However, it takes
        about ~250ms to generate a (standard) training set of 100 states,
        which amounts to ~5 minutes over 1000 epochs with a training dataset
        size of 100, making this factor not particularly important.
        """

        system_size = 2 ** self.num_system_qubits

        if target_gate is None:
            if self.target_gate is None:
                raise ValueError('No target gate has been specified.')
            target_gate = self.target_gate

        # generate a number `size` of normalized vectors, each one of
        # length `self.num_system_qubits`, and save them in `training_states`.
        # --> The training states are *always* in ket form <--
        training_states = [qutip.rand_ket(system_size) for _ in range(size)]
        qutip_dims = [[2 for _ in range(self.num_system_qubits)],
                      [1 for _ in range(self.num_system_qubits)]]
        for idx in range(len(training_states)):
            training_states[idx].dims = qutip_dims

        # Evolve all training states. If `target_gate` is not a superop,
        # then it is assumed to be a unitary gate and every state evolved
        # accordingly with `target_gate * psi`.
        # Otherwise, if `target_gate.issuper`, then it is assumed to
        # specify an open map dynamic, defined using `qutip.sprepost`.

        # Note that in case of an open map target, all target states are
        # density matrices, instead of just kets like they would when the
        # target is a unitary gate.
        if not isinstance(target_gate, qutip.Qobj):
            raise TypeError('`target_gate` should be a qutip object.')

        if target_gate.issuper:
            target_states = []
            for psi in training_states:
                # the open evolution is implemented vectorizing density
                # matrices and maps: `A * rho * B` becomes
                # `unvec(vec(tensor(A, B.T)) * vec(rho))`.
                vec_dm_ket = qutip.operator_to_vector(qutip.ket2dm(psi))
                evolved_ket = target_gate * vec_dm_ket
                evolved_ket = qutip.vector_to_operator(evolved_ket)
                target_states.append(evolved_ket)
        else:
            target_states = [target_gate * psi for psi in training_states]

        # Compute tensor product of TRAINING states with ancillae, when
        # there are ancillae. In both cases, convert all training states
        # in big real form
        tr_states_with_anc = []  # TRaining states with ANCillae
        for ket in training_states:
            if self.num_ancillae > 0:
                ket = qutip.tensor(ket, self.ancillae_state)
            tr_states_with_anc.append(complex2bigreal(ket))
        training_states = tr_states_with_anc

        # convert all the target states in big real form.
        # NOTE: the target states are kets if the target gate is unitary,
        #       but they are density matrices for target open maps.
        target_states = [complex2bigreal(st) for st in target_states]

        return np.asarray(training_states), np.asarray(target_states)

    def save_to_file(self, outfile, fmt='pickle'):
        """ Saves the currently trained net in a file.

        Parameters
        ----------
        fmt : Format of output file.
            Possible values are 'pickle' and 'json'.
        """
        if fmt == 'pickle':
            import pickle
            data = {
                'num_qubits': self.num_qubits,
                'num_system_qubits': self.num_system_qubits,
                'ancillae_state': self.ancillae_state,
                'interactions': self.interactions,
                'target_gate': self.target_gate,
                'net_topology': self.net_topology,
                'J': self.J.get_value()
            }
            if not os.path.isabs(outfile):
                outfile = os.path.join(os.getcwd(), outfile)
            with open(outfile, 'wb') as file:
                pickle.dump(data, file)
        elif fmt == 'json':
            import json

            data = dict()

            current_gate = self.get_current_gate().data.toarray()
            data['full_unitary.real'] = current_gate.real.tolist()
            data['full_unitary.imag'] = current_gate.imag.tolist()

            if self.num_ancillae > 0:
                ancillae_state = self.ancillae_state.data.toarray()
                data['ancillae_state.real'] = ancillae_state.real.tolist()
                data['ancillae_state.imag'] = ancillae_state.imag.tolist()

            # old saved nets did not have the target_gate attribute, so we have
            # to check for its existence to avoid errors later. Also, it is
            # messy to reload complex numbers from the json dumped data, so
            # we save real and imaginary parts separately.
            if self.target_gate:
                if self.target_gate.issuper:
                    data['target_gate.issuper'] = 1
                else:
                    data['target_gate.issuper'] = 0

                target_gate = self.target_gate.data.toarray()
                data['target_gate.real'] = target_gate.real.tolist()
                data['target_gate.imag'] = target_gate.imag.tolist()
            else:
                data['target_gate.real'] = None
                data['target_gate.imag'] = None

            data['num_qubits'] = self.num_qubits
            data['num_system_qubits'] = self.num_system_qubits

            # json.dump cannot serialize dictionaries with tuples as keys, so
            # we have to stringify them. To restore the original keys we can
            # later use `eval`.
            if self.net_topology:
                net_topology = OrderedDict(
                    (str(k), v) for k, v in self.net_topology.items())
            else:
                net_topology = self.net_topology
            data['net_topology'] = net_topology

            data['interactions'] = self.interactions
            data['J'] = self.J.get_value().tolist()

            with open(outfile, 'w') as fp:
                json.dump(data, fp, indent=4)

    # def tuple_to_interaction_index(self, pair):
    #     self.interactions.index(pair)

    def tuple_to_J_index(self, interaction):
        if self.net_topology is None:
            # if `pair` is a self-interaction
            return self.interactions.index(interaction)
        else:
            raise NotImplementedError('I didn\'t implement this yet, sorry!')

    def J_index_to_interaction(self, index):
        """
        Gives the tuple representing the interaction `self.J[index]`.

        The set of (self-)interaction parameters of a qubit network is
        stored in the `self.J` variable of the `QubitNetwork` instance.
        This function is a utility to easily recover which interaction
        corresponds to the given index.

        If `self.net_topology` has not been given, this is done by
        simply looking at `self.interactions`, which lists all (and
        only) the active interactions in the network.
        If a custom `self.net_topology` was given, then its value is
        used to recover the (self-)interaction corresponding to the `J`
        element. The output will therefore in this case be a list of
        tuples, each one representing a single interaction.
        """
        if self.net_topology is None:
            return self.interactions[index]
        else:
            symbols = sorted(set(self.net_topology.values()))
            interactions = []
            for interaction, symb in self.net_topology.items():
                if symb == symbols[index]:
                    interactions.append(interaction)
            return interactions

    def remove_interaction(self, interaction_tuple):
        """Removes the specified interaction from the network."""
        if self.net_topology is None:
            # in this case we just remove the specified interaction from
            # the `self.interactions` list, and the corresponding entry
            # in `self.J`
            idx = self.interactions.index(interaction_tuple)
            Js = self.J.get_value()
            del self.interactions[idx]
            del Js[idx]
            self.J.set_value(Js)
        else:
            # idx = list(self.net_topology.keys()).index(interaction_tuple)
            symbol = self.net_topology[interaction_tuple]
            all_interactions = [k for k, v in self.net_topology.items()
                                if v == symbol]

            # if there are interactions associated to the same symbol..
            if len(all_interactions) > 1:
                # then we just remove the corresponding entry in the
                # `self.net_topology` variable (no need to change the
                # value of `self.J`)
                del self.net_topology[interaction_tuple]
            # if there are interactions associated to the same parameter
            elif len(all_interactions) == 1:
                # then we also remove the corresponding entry of
                # `self.J`, in addition to removing the entry in
                # `self.net_topology`
                symbols = self.net_topology_symbols
                Js = self.J.get_value()
                del Js[symbols.index(symbol)]
                self.J.set_value(Js)
                del self.net_topology_symbols[symbols.index(symbol)]

    def get_current_gate(self, return_Qobj=True, chop_eps=None):
        """Returns the currently produced unitary, in complex form."""
        gate = self.build_H_factors(symbolic_result=False)
        gate = scipy.linalg.expm(gate)
        gate = bigreal2complex(gate)
        if chop_eps is not None:
            gate = chop(gate, chop_eps)

        if return_Qobj:
            return qutip.Qobj(gate, dims=[[2] * self.num_qubits] * 2)
        else:
            return gate

    def get_interactions_with_Js(self, renormalize_parameters=False):
        """
        Gives a dict associating each interaction to the correspoding J.

        Parameters
        ----------
        renormalize_parameters : bool
            If True, multiplies the pairwise interactions by 4 and the
            self-interactions by 2.
        """
        if self.net_topology is None:
            outdict = OrderedDict()
            Js = self.J.get_value()
            for interaction, J in zip(self.interactions, Js):
                # if `renormalize_parameter` is set to True the results
                # are printed using the convention in which the terms
                # in the Hamiltonian are 1/4 for the pairwise
                # interactions and 1/2 for the self-interactions.
                if renormalize_parameters:
                    if len(interaction[1]) == 2:
                        outdict[interaction] = 4 * J
                    elif len(interaction[1]) == 1:
                        outdict[interaction] = 2 * J
                else:
                    outdict[interaction] = J
            return outdict
        else:
            symbols = self.net_topology_symbols
            outdict = OrderedDict()
            Js = self.J.get_value()
            for idx, symbol in enumerate(symbols):
                interactions = []
                renormalize = 0
                for interaction, label in self.net_topology.items():
                    if label == symbol:
                        interactions.append(interaction)
                        # the following mess is to check that it makes
                        # sense to renormalize the parameters associated
                        # with a symbol: if a symbol is associated to
                        # both pairwise and self- interactions then we
                        # cannot consistently renormalize the Js.
                        if renormalize_parameters:
                            if len(interaction[1]) == 2 and renormalize == 2:
                                renormalize = 0
                                print('Can\' properly renormalize the paramete'
                                      'rs, reverting to non-renormalized form.'
                                      )
                            elif len(interaction[1]) == 1 and renormalize == 4:
                                renormalize = 0
                                print('Can\' properly renormalize the paramete'
                                      'rs, reverting to non-renormalized form.'
                                      )
                            elif renormalize == 0:
                                if len(interaction[1]) == 2:
                                    renormalize = 4
                                elif len(interaction[1]) == 1:
                                    renormalize = 2

                if not renormalize_parameters:
                    renormalize = 1
                outdict[tuple(interactions)] = Js[idx] * renormalize

            return outdict

    def test_fidelity(self,
                      states=None, target_states=None,
                      target_gate=None,
                      n_samples=10):
        """Computes an average fidelity with the current values of J."""
        if target_gate is None:
            if self.target_gate is None:
                raise ValueError('No target gate has been specified')
            else:
                target_gate = self.target_gate

        if states is None or target_states is None:
            states, target_states = self.generate_training_data(
                target_gate, n_samples)

        fidelity = theano.function(
            inputs=[],
            outputs=self.fidelity(states, target_states)
        )
        return fidelity()

    def test_fidelity_without_theano(self, target_gate=None, n_samples=10):
        """
        Computes the fidelity with random states, using only `qutip` functions.

        This function can be used to double check the output given in the
        optimization process. The whole computation is here done using
        high level `qutip` functions.
        """
        gate = self.get_current_gate()
        if target_gate is None:
            if self.target_gate is None:
                raise ValueError('No target gate has been specified')
            else:
                target_gate = self.target_gate
        # each element of `fidelities` will contain the fidelity obtained with
        # a single randomly generated input state
        fidelities = np.zeros(n_samples)
        for idx in range(fidelities.shape[0]):
            # generate random input state (over system qubits only)
            psi_in = qutip.rand_ket_haar(2 ** self.num_system_qubits)
            psi_in.dims = [
                [2] * self.num_system_qubits, [1] * self.num_system_qubits]
            # embed it into the bigger system+ancilla space (if necessary)
            if self.num_ancillae > 0:
                Psi_in = qutip.tensor(psi_in, self.ancillae_state)
            else:
                Psi_in = psi_in
            # evolve input state
            Psi_out = gate * Psi_in
            # trace out ancilla (if there is an ancilla to trace)
            if self.num_ancillae > 0:
                dm_out = Psi_out.ptrace(range(self.num_system_qubits))
            else:
                dm_out = qutip.ket2dm(Psi_out)
            # compute fidelity
            fidelity = (psi_in.dag() * target_gate.dag() *
                        dm_out * target_gate * psi_in)
            fidelities[idx] = fidelity[0, 0].real
        return fidelities.mean()

    # `fidelity_1s` computes the fidelity over a single pair
    # of state and target state, as opposite as the computation of the
    # mini-batch averages (using `theano.scan`) done by `fidelity`.
    def fidelity_1s(self, state, target_state, J=None):
        """Compute the fidelity from a single pair of states."""
        # this builds the Hamiltonian of the system (in big real matrix
        # form), already multiplied with the 1j factor and ready for
        # exponentiation.
        H = self.build_H_factors(symbolic_result=True, J=J)
        # expH is the unitary evolution of the system
        expH = T.slinalg.expm(H)
        Uxpsi = T.dot(expH, state).reshape((state.shape[0], 1))
        Uxpsi_real = Uxpsi[:Uxpsi.shape[0] // 2]
        Uxpsi_imag = Uxpsi[Uxpsi.shape[0] // 2:]
        dm_real = Uxpsi_real * Uxpsi_real.T + Uxpsi_imag * Uxpsi_imag.T
        dm_imag = Uxpsi_imag * Uxpsi_real.T - Uxpsi_real * Uxpsi_imag.T

        def col_fn(col_idx, row_idx, matrix):
            subm_dim = 2 ** self.num_ancillae
            return T.nlinalg.trace(
                matrix[row_idx * subm_dim:(row_idx + 1) * subm_dim,
                       col_idx * subm_dim:(col_idx + 1) * subm_dim])

        def row_fn(row_idx, matrix):
            results, _ = theano.scan(
                fn=col_fn,
                sequences=T.arange(matrix.shape[1] // 2 ** self.num_ancillae),
                non_sequences=[row_idx, matrix]
            )
            return results

        dm_real_traced, _ = theano.scan(
            fn=row_fn,
            sequences=T.arange(dm_real.shape[0] // 2 ** self.num_ancillae),
            non_sequences=[dm_real]
        )
        dm_imag_traced, _ = theano.scan(
            fn=row_fn,
            sequences=T.arange(dm_imag.shape[0] // 2 ** self.num_ancillae),
            non_sequences=[dm_imag]
        )

        target_state_real = target_state[:target_state.shape[0] // 2, None]
        target_state_imag = target_state[target_state.shape[0] // 2:, None]
        target_dm_real = (target_state_real * target_state_real.T +
                          target_state_imag * target_state_imag.T)
        target_dm_imag = (target_state_imag * target_state_real.T -
                          target_state_real * target_state_imag.T)

        prod_real = (T.dot(dm_real_traced, target_dm_real) -
                     T.dot(dm_imag_traced, target_dm_imag))
        tr_real = T.nlinalg.trace(prod_real)

        # prod_imag = (T.dot(dm_real_traced, target_dm_imag) +
        #              T.dot(dm_imag_traced, target_dm_real))
        # tr_imag = T.nlinalg.trace(prod_imag)

        # tr_abs = T.sqrt(tr_real ** 2 + tr_imag ** 2)

        # guess we should show why this is correct?
        return tr_real

    def fidelity(self, states, target_states, return_mean=True,
                 return_var=False):
        """The cost function of the model.

        The states given in `states` are evolved through the network
        with interactions parameters `self.J`, then traced over the
        ancilla degrees of freedom. Every state obtained in this way is
        then projected over the corresponding target state
        (corresponding element of `target_states`), thus computing the
        fidelity for every state. The average of these fidelities is the
        returned value.
        A properly formatted set of `states` and `target_states` can be
        generated by `self.generate_training_data`.

        Note: This function does not compute the values of the fidelity,
            it only build the corresponding theano computational graph.

        Parameters
        ----------
        states : numpy array, shape (n_states, dim_states)
            The initial states to be evolved into the network.
            Typically every element is the tensor product between a
            randomly generated ket state, and the ancillae states.
            The states are expected to be in "big real form", that is,
            every state is actually an array generated by concatenating
            the real and imaginary parts of the original ket vector
            (in this order).
            Every state is expected to span the *whole* qubit network,
            thus having a length of 2 * (2 ** self.num_qubits).
        target_states : numpy array, shape (n_states, dim_target_states)
            The ideal result to which to compare the elements of
            `states`.
            Every state in `target_states` is expected to be the result
            of evolving the corresponding state in `states` with the
            target gate that the training is trying to make the network
            implement.
        return_mean : bool
            If True, returns the average values of the fidelities.
            If False, returns an array with all the fidelities.
        return_var : bool
            If True, together with the mean fidelity also the max - min
            of the computed fidelities is returned.

        Returns
        -------
        A theano function, to be used for the MSGD algorithm
        """

        # this builds the Hamiltonian of the system (in big real matrix form),
        # already multiplied with the -1j factor and ready for exponentiation
        H = self.build_H_factors()
        # expH is the unitary evolution of the system
        expH = T.slinalg.expm(H)

        # `expH_times_state` is the full output state given by the qubit
        # network.
        # `state` is in general a matrix (array of state vectors) so
        # that `expH_times_state` is also a matrix with a number of
        # rows equal to the number of training vectors. Every row
        # of this matrix is a state evolved according to the gate
        # implemented by the network with the current interactions
        # parameters.
        expH_times_state = T.tensordot(expH, states, axes=([1], [1])).T

        # If no ancilla is present in the network, there is no need
        # to partial trace anything, so that the fidelity can be simply
        # computed projecting the evolution of every element of
        # `states` over the corresponding element of `target_states`,
        # and taking the squared modulus of this number.
        if self.num_ancillae == 0:
            fidelities, _ = theano.scan(
                fn=_compute_fidelities_no_ptrace,
                sequences=T.arange(expH_times_state.shape[0]),
                non_sequences=[expH_times_state, target_states]
            )
        else:
            fidelities, _ = theano.scan(
                fn=_compute_fidelities,
                sequences=T.arange(expH_times_state.shape[0]),
                non_sequences=[expH_times_state, target_states,
                               self.num_ancillae]
            )

        # the default behaviour is to return the mean computed fidelity,
        # but it is also possible to return all the computed values of
        # the fidelity:
        if return_mean:
            # return the mean of the fidelities
            if return_var:
                max_fid = T.max(fidelities)
                min_fid = T.min(fidelities)
                return T.mean(fidelities), max_fid - min_fid
            else:
                return T.mean(fidelities)
        else:
            # return the array with all of the computed fidelities
            # (one for each training state in the batch)
            return fidelities<|MERGE_RESOLUTION|>--- conflicted
+++ resolved
@@ -92,11 +92,6 @@
     return out_fidelity
 
 
-<<<<<<< HEAD
-# `col_fn` and `row_fn` are used inside `compute_fidelities` to
-# compute the partial traces
-def _compute_fidelities_col_fn(col_idx, row_idx, matrix, num_ancillae):
-=======
 def _compute_fidelities_col_fn(col_idx, row_idx, matrix, num_ancillae):
     """
     `_compute_fidelities_col_fn` and `(...)row_fn` are the functions that
@@ -106,7 +101,6 @@
     For each block of rows, the former scans through the corresponding
     blocks of columns, taking the trace of each resulting submatrix.
     """
->>>>>>> 0e4d507b
     subm_dim = 2 ** num_ancillae
     return T.nlinalg.trace(
         matrix[row_idx * subm_dim:(row_idx + 1) * subm_dim,
@@ -115,10 +109,7 @@
 
 
 def _compute_fidelities_row_fn(row_idx, matrix, num_ancillae):
-<<<<<<< HEAD
-=======
     """See `_compute_fidelities_col_fn`."""
->>>>>>> 0e4d507b
     results, _ = theano.scan(
         fn=_compute_fidelities_col_fn,
         sequences=T.arange(matrix.shape[1] // 2 ** num_ancillae),
